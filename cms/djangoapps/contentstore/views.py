from util.json_request import expect_json
import base64
import gzip
import json
import logging
import os
import sys
import time
import tarfile
import shutil
from collections import defaultdict
from uuid import uuid4
from path import path
from StringIO import StringIO
from xmodule.modulestore.xml_exporter import export_to_xml
from tempfile import mkdtemp
from django.core.servers.basehttp import FileWrapper
from django.core.files.temp import NamedTemporaryFile

from django.http import HttpResponse, Http404, HttpResponseBadRequest, HttpResponseForbidden, HttpResponseServerError
from django.http import HttpResponseNotFound
from django.contrib.auth.decorators import login_required
from django.core.exceptions import PermissionDenied
from django.core.context_processors import csrf
from django_future.csrf import ensure_csrf_cookie
from django.core.urlresolvers import reverse
from django.conf import settings

from xmodule.modulestore import Location
from xmodule.modulestore.exceptions import ItemNotFoundError, InvalidLocationError
from xmodule.modulestore.inheritance import own_metadata
from xblock.core import Scope
from xblock.runtime import KeyValueStore, DbModel, InvalidScopeError
from xmodule.x_module import ModuleSystem
from xmodule.error_module import ErrorDescriptor
from xmodule.errortracker import exc_info_to_str
import static_replace
from external_auth.views import ssl_login_shortcut
from xmodule.modulestore.mongo import MongoUsage

from mitxmako.shortcuts import render_to_response, render_to_string
from xmodule.modulestore.django import modulestore
from xmodule_modifiers import replace_static_urls, wrap_xmodule
from xmodule.exceptions import NotFoundError, ProcessingError
from functools import partial

from xmodule.contentstore.django import contentstore
from xmodule.contentstore.content import StaticContent
from xmodule.util.date_utils import get_default_time_display

from auth.authz import is_user_in_course_group_role, get_users_in_course_group_by_role
from auth.authz import get_user_by_email, add_user_to_course_group, remove_user_from_course_group
from auth.authz import INSTRUCTOR_ROLE_NAME, STAFF_ROLE_NAME, create_all_course_groups
from .utils import get_course_location_for_item, get_lms_link_for_item, compute_unit_state, \
    UnitState, get_course_for_item, get_url_reverse, add_open_ended_panel_tab, \
    remove_open_ended_panel_tab

from xmodule.modulestore.xml_importer import import_from_xml
from contentstore.course_info_model import get_course_updates, \
    update_course_updates, delete_course_update
from cache_toolbox.core import del_cached_content
from contentstore.module_info_model import get_module_info, set_module_info
from models.settings.course_details import CourseDetails, \
    CourseSettingsEncoder
from models.settings.course_grading import CourseGradingModel
from contentstore.utils import get_modulestore
from django.shortcuts import redirect
from models.settings.course_metadata import CourseMetadata

# to install PIL on MacOSX: 'easy_install http://dist.repoze.org/PIL-1.1.6.tar.gz'

log = logging.getLogger(__name__)


COMPONENT_TYPES = ['customtag', 'discussion', 'html', 'problem', 'video']

OPEN_ENDED_COMPONENT_TYPES = ["combinedopenended", "peergrading"]
ADVANCED_COMPONENT_TYPES = ['annotatable'] + OPEN_ENDED_COMPONENT_TYPES
ADVANCED_COMPONENT_CATEGORY = 'advanced'
ADVANCED_COMPONENT_POLICY_KEY = 'advanced_modules'

# cdodge: these are categories which should not be parented, they are detached from the hierarchy
DETACHED_CATEGORIES = ['about', 'static_tab', 'course_info']


# ==== Public views ==================================================

@ensure_csrf_cookie
def signup(request):
    """
    Display the signup form.
    """
    csrf_token = csrf(request)['csrf_token']
    return render_to_response('signup.html', {'csrf': csrf_token})


def old_login_redirect(request):
    '''
    Redirect to the active login url.
    '''
    return redirect('login', permanent=True)


@ssl_login_shortcut
@ensure_csrf_cookie
def login_page(request):
    """
    Display the login form.
    """
    csrf_token = csrf(request)['csrf_token']
    return render_to_response('login.html', {
        'csrf': csrf_token,
        'forgot_password_link': "//{base}/#forgot-password-modal".format(base=settings.LMS_BASE),
    })


def howitworks(request):
    if request.user.is_authenticated():
        return index(request)
    else:
        return render_to_response('howitworks.html', {})


# static/proof-of-concept views
def ux_alerts(request):
    return render_to_response('ux-alerts.html', {})


# ==== Views for any logged-in user ==================================


@login_required
@ensure_csrf_cookie
def index(request):
    """
    List all courses available to the logged in user
    """
    courses = modulestore('direct').get_items(['i4x', None, None, 'course', None])

    # filter out courses that we don't have access too
    def course_filter(course):
        return (has_access(request.user, course.location)
                and course.location.course != 'templates'
                and course.location.org != ''
                and course.location.course != ''
                and course.location.name != '')
    courses = filter(course_filter, courses)

    return render_to_response('index.html', {
        'new_course_template': Location('i4x', 'edx', 'templates', 'course', 'Empty'),
        'courses': [(course.display_name,
                    get_url_reverse('CourseOutline', course),
                    get_lms_link_for_item(course.location, course_id=course.location.course_id))
                    for course in courses],
        'user': request.user,
        'disable_course_creation': settings.MITX_FEATURES.get('DISABLE_COURSE_CREATION', False) and not request.user.is_staff
    })


# ==== Views with per-item permissions================================


def has_access(user, location, role=STAFF_ROLE_NAME):
    '''
    Return True if user allowed to access this piece of data
    Note that the CMS permissions model is with respect to courses
    There is a super-admin permissions if user.is_staff is set
    Also, since we're unifying the user database between LMS and CAS,
    I'm presuming that the course instructor (formally known as admin)
    will not be in both INSTRUCTOR and STAFF groups, so we have to cascade our queries here as INSTRUCTOR
    has all the rights that STAFF do
    '''
    course_location = get_course_location_for_item(location)
    _has_access = is_user_in_course_group_role(user, course_location, role)
    # if we're not in STAFF, perhaps we're in INSTRUCTOR groups
    if not _has_access and role == STAFF_ROLE_NAME:
        _has_access = is_user_in_course_group_role(user, course_location, INSTRUCTOR_ROLE_NAME)
    return _has_access


@login_required
@ensure_csrf_cookie
def course_index(request, org, course, name):
    """
    Display an editable course overview.

    org, course, name: Attributes of the Location for the item to edit
    """
    location = get_location_and_verify_access(request, org, course, name)

    lms_link = get_lms_link_for_item(location)

    upload_asset_callback_url = reverse('upload_asset', kwargs={
        'org': org,
        'course': course,
        'coursename': name
    })

    course = modulestore().get_item(location, depth=3)
    sections = course.get_children()

    return render_to_response('overview.html', {
        'active_tab': 'courseware',
        'context_course': course,
        'lms_link': lms_link,
        'sections': sections,
        'course_graders': json.dumps(CourseGradingModel.fetch(course.location).graders),
        'parent_location': course.location,
        'new_section_template': Location('i4x', 'edx', 'templates', 'chapter', 'Empty'),
        'new_subsection_template': Location('i4x', 'edx', 'templates', 'sequential', 'Empty'),  # for now they are the same, but the could be different at some point...
        'upload_asset_callback_url': upload_asset_callback_url,
        'create_new_unit_template': Location('i4x', 'edx', 'templates', 'vertical', 'Empty')
    })


@login_required
def edit_subsection(request, location):
    # check that we have permissions to edit this item
    course = get_course_for_item(location)
    if not has_access(request.user, course.location):
        raise PermissionDenied()

    item = modulestore().get_item(location, depth=1)

    lms_link = get_lms_link_for_item(location, course_id=course.location.course_id)
    preview_link = get_lms_link_for_item(location, course_id=course.location.course_id, preview=True)

    # make sure that location references a 'sequential', otherwise return BadRequest
    if item.location.category != 'sequential':
        return HttpResponseBadRequest()

    parent_locs = modulestore().get_parent_locations(location, None)

    # we're for now assuming a single parent
    if len(parent_locs) != 1:
        logging.error('Multiple (or none) parents have been found for {0}'.format(location))

    # this should blow up if we don't find any parents, which would be erroneous
    parent = modulestore().get_item(parent_locs[0])

    # remove all metadata from the generic dictionary that is presented in a more normalized UI

    policy_metadata = dict(
        (field.name, field.read_from(item))
        for field
        in item.fields
        if field.name not in ['display_name', 'start', 'due', 'format'] and field.scope == Scope.settings
    )

    can_view_live = False
    subsection_units = item.get_children()
    for unit in subsection_units:
        state = compute_unit_state(unit)
        if state == UnitState.public or state == UnitState.draft:
            can_view_live = True
            break

    return render_to_response('edit_subsection.html',
                              {'subsection': item,
                               'context_course': course,
                               'create_new_unit_template': Location('i4x', 'edx', 'templates', 'vertical', 'Empty'),
                               'lms_link': lms_link,
                               'preview_link': preview_link,
                               'course_graders': json.dumps(CourseGradingModel.fetch(course.location).graders),
                               'parent_location': course.location,
                               'parent_item': parent,
                               'policy_metadata': policy_metadata,
                               'subsection_units': subsection_units,
                               'can_view_live': can_view_live
                               })


@login_required
def edit_unit(request, location):
    """
    Display an editing page for the specified module.

    Expects a GET request with the parameter 'id'.

    id: A Location URL
    """
    course = get_course_for_item(location)
    if not has_access(request.user, course.location):
        raise PermissionDenied()

    item = modulestore().get_item(location, depth=1)

    lms_link = get_lms_link_for_item(item.location, course_id=course.location.course_id)

    component_templates = defaultdict(list)

    # Check if there are any advanced modules specified in the course policy. These modules
    # should be specified as a list of strings, where the strings are the names of the modules
    # in ADVANCED_COMPONENT_TYPES that should be enabled for the course.
    course_advanced_keys = course.advanced_modules

    # Set component types according to course policy file
    component_types = list(COMPONENT_TYPES)
    if isinstance(course_advanced_keys, list):
        course_advanced_keys = [c for c in course_advanced_keys if c in ADVANCED_COMPONENT_TYPES]
        if len(course_advanced_keys) > 0:
            component_types.append(ADVANCED_COMPONENT_CATEGORY)
    else:
        log.error("Improper format for course advanced keys! {0}".format(course_advanced_keys))

    templates = modulestore().get_items(Location('i4x', 'edx', 'templates'))
    for template in templates:
        category = template.location.category

        if category in course_advanced_keys:
            category = ADVANCED_COMPONENT_CATEGORY

        if category in component_types:
            # This is a hack to create categories for different xmodules
            component_templates[category].append((
                template.display_name_with_default,
                template.location.url(),
                hasattr(template, 'markdown') and template.markdown is not None,
                template.cms.empty,
            ))

    components = [
        component.location.url()
        for component
        in item.get_children()
    ]

    # TODO (cpennington): If we share units between courses,
    # this will need to change to check permissions correctly so as
    # to pick the correct parent subsection

    containing_subsection_locs = modulestore().get_parent_locations(location, None)
    containing_subsection = modulestore().get_item(containing_subsection_locs[0])

    containing_section_locs = modulestore().get_parent_locations(containing_subsection.location, None)
    containing_section = modulestore().get_item(containing_section_locs[0])

    # cdodge hack. We're having trouble previewing drafts via jump_to redirect
    # so let's generate the link url here

    # need to figure out where this item is in the list of children as the preview will need this
    index = 1
    for child in containing_subsection.get_children():
        if child.location == item.location:
            break
        index = index + 1

    preview_lms_base = settings.MITX_FEATURES.get('PREVIEW_LMS_BASE',
                                                  'preview.' + settings.LMS_BASE)

    preview_lms_link = '//{preview_lms_base}/courses/{org}/{course}/{course_name}/courseware/{section}/{subsection}/{index}'.format(
            preview_lms_base=preview_lms_base,
            lms_base=settings.LMS_BASE,
            org=course.location.org,
            course=course.location.course,
            course_name=course.location.name,
            section=containing_section.location.name,
            subsection=containing_subsection.location.name,
            index=index)

    unit_state = compute_unit_state(item)

    return render_to_response('unit.html', {
        'context_course': course,
        'active_tab': 'courseware',
        'unit': item,
        'unit_location': location,
        'components': components,
        'component_templates': component_templates,
        'draft_preview_link': preview_lms_link,
        'published_preview_link': lms_link,
        'subsection': containing_subsection,
        'release_date': get_default_time_display(containing_subsection.lms.start) if containing_subsection.lms.start is not None else None,
        'section': containing_section,
        'create_new_unit_template': Location('i4x', 'edx', 'templates', 'vertical', 'Empty'),
        'unit_state': unit_state,
        'published_date': item.cms.published_date.strftime('%B %d, %Y') if item.cms.published_date is not None else None,
    })


@login_required
def preview_component(request, location):
    # TODO (vshnayder): change name from id to location in coffee+html as well.
    if not has_access(request.user, location):
        raise HttpResponseForbidden()

    component = modulestore().get_item(location)

    return render_to_response('component.html', {
        'preview': get_module_previews(request, component)[0],
        'editor': wrap_xmodule(component.get_html, component, 'xmodule_edit.html')(),
    })


@expect_json
@login_required
@ensure_csrf_cookie
def assignment_type_update(request, org, course, category, name):
    '''
    CRUD operations on assignment types for sections and subsections and anything else gradable.
    '''
    location = Location(['i4x', org, course, category, name])
    if not has_access(request.user, location):
        raise HttpResponseForbidden()

    if request.method == 'GET':
        return HttpResponse(json.dumps(CourseGradingModel.get_section_grader_type(location)),
                            mimetype="application/json")
    elif request.method == 'POST':  # post or put, doesn't matter.
        return HttpResponse(json.dumps(CourseGradingModel.update_section_grader_type(location, request.POST)),
                            mimetype="application/json")


def user_author_string(user):
    '''Get an author string for commits by this user.  Format:
    first last <email@email.com>.

    If the first and last names are blank, uses the username instead.
    Assumes that the email is not blank.
    '''
    f = user.first_name
    l = user.last_name
    if f == '' and l == '':
        f = user.username
    return '{first} {last} <{email}>'.format(first=f,
                                             last=l,
                                             email=user.email)


@login_required
def preview_dispatch(request, preview_id, location, dispatch=None):
    """
    Dispatch an AJAX action to a preview XModule

    Expects a POST request, and passes the arguments to the module

    preview_id (str): An identifier specifying which preview this module is used for
    location: The Location of the module to dispatch to
    dispatch: The action to execute
    """

    descriptor = modulestore().get_item(location)
    instance = load_preview_module(request, preview_id, descriptor)
    # Let the module handle the AJAX
    try:
        ajax_return = instance.handle_ajax(dispatch, request.POST)

    except NotFoundError:
        log.exception("Module indicating to user that request doesn't exist")
        raise Http404

    except ProcessingError:
        log.warning("Module raised an error while processing AJAX request",
                    exc_info=True)
        return HttpResponseBadRequest()

    except:
        log.exception("error processing ajax call")
        raise

    return HttpResponse(ajax_return)


def render_from_lms(template_name, dictionary, context=None, namespace='main'):
    """
    Render a template using the LMS MAKO_TEMPLATES
    """
    return render_to_string(template_name, dictionary, context, namespace="lms." + namespace)


class SessionKeyValueStore(KeyValueStore):
    def __init__(self, request, model_data):
        self._model_data = model_data
        self._session = request.session

    def get(self, key):
        try:
            return self._model_data[key.field_name]
        except (KeyError, InvalidScopeError):
            return self._session[tuple(key)]

    def set(self, key, value):
        try:
            self._model_data[key.field_name] = value
        except (KeyError, InvalidScopeError):
            self._session[tuple(key)] = value

    def delete(self, key):
        try:
            del self._model_data[key.field_name]
        except (KeyError, InvalidScopeError):
            del self._session[tuple(key)]

    def has(self, key):
        return key in self._model_data or key in self._session


def preview_module_system(request, preview_id, descriptor):
    """
    Returns a ModuleSystem for the specified descriptor that is specialized for
    rendering module previews.

    request: The active django request
    preview_id (str): An identifier specifying which preview this module is used for
    descriptor: An XModuleDescriptor
    """

    def preview_model_data(descriptor):
        return DbModel(
            SessionKeyValueStore(request, descriptor._model_data),
            descriptor.module_class,
            preview_id,
            MongoUsage(preview_id, descriptor.location.url()),
        )

    return ModuleSystem(
        ajax_url=reverse('preview_dispatch', args=[preview_id, descriptor.location.url(), '']).rstrip('/'),
        # TODO (cpennington): Do we want to track how instructors are using the preview problems?
        track_function=lambda type, event: None,
        filestore=descriptor.system.resources_fs,
        get_module=partial(get_preview_module, request, preview_id),
        render_template=render_from_lms,
        debug=True,
        replace_urls=partial(static_replace.replace_static_urls, data_directory=None, course_namespace=descriptor.location),
        user=request.user,
        xblock_model_data=preview_model_data,
    )


def get_preview_module(request, preview_id, descriptor):
    """
    Returns a preview XModule at the specified location. The preview_data is chosen arbitrarily
    from the set of preview data for the descriptor specified by Location

    request: The active django request
    preview_id (str): An identifier specifying which preview this module is used for
    location: A Location
    """

    return load_preview_module(request, preview_id, descriptor)


def load_preview_module(request, preview_id, descriptor):
    """
    Return a preview XModule instantiated from the supplied descriptor, instance_state, and shared_state

    request: The active django request
    preview_id (str): An identifier specifying which preview this module is used for
    descriptor: An XModuleDescriptor
    instance_state: An instance state string
    shared_state: A shared state string
    """
    system = preview_module_system(request, preview_id, descriptor)
    try:
        module = descriptor.xmodule(system)
    except:
        log.debug("Unable to load preview module", exc_info=True)
        module = ErrorDescriptor.from_descriptor(
            descriptor,
            error_msg=exc_info_to_str(sys.exc_info())
        ).xmodule(system)

    # cdodge: Special case
    if module.location.category == 'static_tab':
        module.get_html = wrap_xmodule(
            module.get_html,
            module,
            "xmodule_tab_display.html",
        )
    else:
        module.get_html = wrap_xmodule(
            module.get_html,
            module,
            "xmodule_display.html",
        )

    module.get_html = replace_static_urls(
        module.get_html,
        getattr(module, 'data_dir', module.location.course),
        course_namespace=Location([module.location.tag, module.location.org, module.location.course, None, None])
    )

    return module


def get_module_previews(request, descriptor):
    """
    Returns a list of preview XModule html contents. One preview is returned for each
    pair of states returned by get_sample_state() for the supplied descriptor.

    descriptor: An XModuleDescriptor
    """
    preview_html = []
    for idx, (instance_state, shared_state) in enumerate(descriptor.get_sample_state()):
        module = load_preview_module(request, str(idx), descriptor)
        preview_html.append(module.get_html())
    return preview_html


def _xmodule_recurse(item, action):
    for child in item.get_children():
        _xmodule_recurse(child, action)

    action(item)


@login_required
@expect_json
def delete_item(request):
    item_location = request.POST['id']
    item_loc = Location(item_location)

    # check permissions for this user within this course
    if not has_access(request.user, item_location):
        raise PermissionDenied()

    # optional parameter to delete all children (default False)
    delete_children = request.POST.get('delete_children', False)
    delete_all_versions = request.POST.get('delete_all_versions', False)

    item = modulestore().get_item(item_location)

    store = get_modulestore(item_loc)

    # @TODO: this probably leaves draft items dangling. My preferance would be for the semantic to be
    # if item.location.revision=None, then delete both draft and published version
    # if caller wants to only delete the draft than the caller should put item.location.revision='draft'

    if delete_children:
        _xmodule_recurse(item, lambda i: store.delete_item(i.location))
    else:
        store.delete_item(item.location)

    # cdodge: this is a bit of a hack until I can talk with Cale about the
    # semantics of delete_item whereby the store is draft aware. Right now calling
    # delete_item on a vertical tries to delete the draft version leaving the
    # requested delete to never occur
    if item.location.revision is None and item.location.category == 'vertical' and delete_all_versions:
        modulestore('direct').delete_item(item.location)

    # cdodge: we need to remove our parent's pointer to us so that it is no longer dangling
    if delete_all_versions:
        parent_locs = modulestore('direct').get_parent_locations(item_loc, None)

        for parent_loc in parent_locs:
            parent = modulestore('direct').get_item(parent_loc)
            item_url = item_loc.url()
            if item_url in parent.children:
                children = parent.children
                children.remove(item_url)
                parent.children = children
                modulestore('direct').update_children(parent.location, parent.children)

    return HttpResponse()


@login_required
@expect_json
def save_item(request):
    item_location = request.POST['id']

    # check permissions for this user within this course
    if not has_access(request.user, item_location):
        raise PermissionDenied()

    store = get_modulestore(Location(item_location))

    if request.POST.get('data') is not None:
        data = request.POST['data']
        store.update_item(item_location, data)

    # cdodge: note calling request.POST.get('children') will return None if children is an empty array
    # so it lead to a bug whereby the last component to be deleted in the UI was not actually
    # deleting the children object from the children collection
    if 'children' in request.POST and request.POST['children'] is not None:
        children = request.POST['children']
        store.update_children(item_location, children)

    # cdodge: also commit any metadata which might have been passed along in the
    # POST from the client, if it is there
    # NOTE, that the postback is not the complete metadata, as there's system metadata which is
    # not presented to the end-user for editing. So let's fetch the original and
    # 'apply' the submitted metadata, so we don't end up deleting system metadata
    if request.POST.get('metadata') is not None:
        posted_metadata = request.POST['metadata']
        # fetch original
        existing_item = modulestore().get_item(item_location)

        # update existing metadata with submitted metadata (which can be partial)
        # IMPORTANT NOTE: if the client passed pack 'null' (None) for a piece of metadata that means 'remove it'
        for metadata_key, value in posted_metadata.items():

            # let's strip out any metadata fields from the postback which have been identified as system metadata
            # and therefore should not be user-editable, so we should accept them back from the client
            if metadata_key in existing_item.system_metadata_fields:
                del posted_metadata[metadata_key]
            elif posted_metadata[metadata_key] is None:
                # remove both from passed in collection as well as the collection read in from the modulestore
                if metadata_key in existing_item._model_data:
                    del existing_item._model_data[metadata_key]
                del posted_metadata[metadata_key]
            else:
                existing_item._model_data[metadata_key] = value

        # commit to datastore
        # TODO (cpennington): This really shouldn't have to do this much reaching in to get the metadata
        store.update_metadata(item_location, own_metadata(existing_item))

    return HttpResponse()


@login_required
@expect_json
def create_draft(request):
    location = request.POST['id']

    # check permissions for this user within this course
    if not has_access(request.user, location):
        raise PermissionDenied()

    # This clones the existing item location to a draft location (the draft is implicit,
    # because modulestore is a Draft modulestore)
    modulestore().clone_item(location, location)

    return HttpResponse()


@login_required
@expect_json
def publish_draft(request):
    location = request.POST['id']

    # check permissions for this user within this course
    if not has_access(request.user, location):
        raise PermissionDenied()

    item = modulestore().get_item(location)
    _xmodule_recurse(item, lambda i: modulestore().publish(i.location, request.user.id))

    return HttpResponse()


@login_required
@expect_json
def unpublish_unit(request):
    location = request.POST['id']

    # check permissions for this user within this course
    if not has_access(request.user, location):
        raise PermissionDenied()

    item = modulestore().get_item(location)
    _xmodule_recurse(item, lambda i: modulestore().unpublish(i.location))

    return HttpResponse()


@login_required
@expect_json
def clone_item(request):
    parent_location = Location(request.POST['parent_location'])
    template = Location(request.POST['template'])

    display_name = request.POST.get('display_name')

    if not has_access(request.user, parent_location):
        raise PermissionDenied()

    parent = get_modulestore(template).get_item(parent_location)
    dest_location = parent_location._replace(category=template.category, name=uuid4().hex)

    new_item = get_modulestore(template).clone_item(template, dest_location)

    # replace the display name with an optional parameter passed in from the caller
    if display_name is not None:
        new_item.display_name = display_name

    get_modulestore(template).update_metadata(new_item.location.url(), own_metadata(new_item))

    if new_item.location.category not in DETACHED_CATEGORIES:
        get_modulestore(parent.location).update_children(parent_location, parent.children + [new_item.location.url()])

    return HttpResponse(json.dumps({'id': dest_location.url()}))


def upload_asset(request, org, course, coursename):
    '''
    cdodge: this method allows for POST uploading of files into the course asset library, which will
    be supported by GridFS in MongoDB.
    '''
    if request.method != 'POST':
        # (cdodge) @todo: Is there a way to do a - say - 'raise Http400'?
        return HttpResponseBadRequest()

    # construct a location from the passed in path
    location = get_location_and_verify_access(request, org, course, coursename)

    # Does the course actually exist?!? Get anything from it to prove its existance

    try:
        modulestore().get_item(location)
    except:
        # no return it as a Bad Request response
        logging.error('Could not find course' + location)
        return HttpResponseBadRequest()

    # compute a 'filename' which is similar to the location formatting, we're using the 'filename'
    # nomenclature since we're using a FileSystem paradigm here. We're just imposing
    # the Location string formatting expectations to keep things a bit more consistent

    filename = request.FILES['file'].name
    mime_type = request.FILES['file'].content_type
    filedata = request.FILES['file'].read()

    content_loc = StaticContent.compute_location(org, course, filename)
    content = StaticContent(content_loc, filename, mime_type, filedata)

    # first let's see if a thumbnail can be created
    (thumbnail_content, thumbnail_location) = contentstore().generate_thumbnail(content)

    # delete cached thumbnail even if one couldn't be created this time (else the old thumbnail will continue to show)
    del_cached_content(thumbnail_location)
    # now store thumbnail location only if we could create it
    if thumbnail_content is not None:
        content.thumbnail_location = thumbnail_location

    # then commit the content
    contentstore().save(content)
    del_cached_content(content.location)

    # readback the saved content - we need the database timestamp
    readback = contentstore().find(content.location)

    response_payload = {'displayname': content.name,
                        'uploadDate': get_default_time_display(readback.last_modified_at.timetuple()),
                        'url': StaticContent.get_url_path_from_location(content.location),
                        'thumb_url': StaticContent.get_url_path_from_location(thumbnail_location) if thumbnail_content is not None else None,
                        'msg': 'Upload completed'
                        }

    response = HttpResponse(json.dumps(response_payload))
    response['asset_url'] = StaticContent.get_url_path_from_location(content.location)
    return response

@login_required
@ensure_csrf_cookie
def manage_users(request, location):
    '''
    This view will return all CMS users who are editors for the specified course
    '''
    # check that logged in user has permissions to this item
    if not has_access(request.user, location, role=INSTRUCTOR_ROLE_NAME) and not has_access(request.user, location, role=STAFF_ROLE_NAME):
        raise PermissionDenied()

    course_module = modulestore().get_item(location)

    return render_to_response('manage_users.html', {
        'active_tab': 'users',
        'context_course': course_module,
        'staff': get_users_in_course_group_by_role(location, STAFF_ROLE_NAME),
        'add_user_postback_url': reverse('add_user', args=[location]).rstrip('/'),
        'remove_user_postback_url': reverse('remove_user', args=[location]).rstrip('/'),
        'allow_actions': has_access(request.user, location, role=INSTRUCTOR_ROLE_NAME),
        'request_user_id': request.user.id
    })


def create_json_response(errmsg=None):
    if errmsg is not None:
        resp = HttpResponse(json.dumps({'Status': 'Failed', 'ErrMsg': errmsg}))
    else:
        resp = HttpResponse(json.dumps({'Status': 'OK'}))

    return resp


@expect_json
@login_required
@ensure_csrf_cookie
def add_user(request, location):
    '''
    This POST-back view will add a user - specified by email - to the list of editors for
    the specified course
    '''
    email = request.POST["email"]

    if email == '':
        return create_json_response('Please specify an email address.')

    # check that logged in user has admin permissions to this course
    if not has_access(request.user, location, role=INSTRUCTOR_ROLE_NAME):
        raise PermissionDenied()

    user = get_user_by_email(email)

    # user doesn't exist?!? Return error.
    if user is None:
        return create_json_response('Could not find user by email address \'{0}\'.'.format(email))

    # user exists, but hasn't activated account?!?
    if not user.is_active:
        return create_json_response('User {0} has registered but has not yet activated his/her account.'.format(email))

    # ok, we're cool to add to the course group
    add_user_to_course_group(request.user, user, location, STAFF_ROLE_NAME)

    return create_json_response()


@expect_json
@login_required
@ensure_csrf_cookie
def remove_user(request, location):
    '''
    This POST-back view will remove a user - specified by email - from the list of editors for
    the specified course
    '''

    email = request.POST["email"]

    # check that logged in user has admin permissions on this course
    if not has_access(request.user, location, role=INSTRUCTOR_ROLE_NAME):
        raise PermissionDenied()

    user = get_user_by_email(email)
    if user is None:
        return create_json_response('Could not find user by email address \'{0}\'.'.format(email))

    # make sure we're not removing ourselves
    if user.id == request.user.id:
        raise PermissionDenied()

    remove_user_from_course_group(request.user, user, location, STAFF_ROLE_NAME)

    return create_json_response()


# points to the temporary course landing page with log in and sign up
def landing(request, org, course, coursename):
    return render_to_response('temp-course-landing.html', {})


@login_required
@ensure_csrf_cookie
def static_pages(request, org, course, coursename):

    location = get_location_and_verify_access(request, org, course, coursename)

    course = modulestore().get_item(location)

    return render_to_response('static-pages.html', {
        'active_tab': 'pages',
        'context_course': course,
    })


def edit_static(request, org, course, coursename):
    return render_to_response('edit-static-page.html', {})


@login_required
@expect_json
def reorder_static_tabs(request):
    tabs = request.POST['tabs']
    course = get_course_for_item(tabs[0])

    if not has_access(request.user, course.location):
        raise PermissionDenied()

    # get list of existing static tabs in course
    # make sure they are the same lengths (i.e. the number of passed in tabs equals the number
    # that we know about) otherwise we can drop some!

    existing_static_tabs = [t for t in course.tabs if t['type'] == 'static_tab']
    if len(existing_static_tabs) != len(tabs):
        return HttpResponseBadRequest()

    # load all reference tabs, return BadRequest if we can't find any of them
    tab_items = []
    for tab in tabs:
        item = modulestore('direct').get_item(Location(tab))
        if item is None:
            return HttpResponseBadRequest()

        tab_items.append(item)

    # now just go through the existing course_tabs and re-order the static tabs
    reordered_tabs = []
    static_tab_idx = 0
    for tab in course.tabs:
        if tab['type'] == 'static_tab':
            reordered_tabs.append({'type': 'static_tab',
                                   'name': tab_items[static_tab_idx].display_name,
                                   'url_slug': tab_items[static_tab_idx].location.name})
            static_tab_idx += 1
        else:
            reordered_tabs.append(tab)

    # OK, re-assemble the static tabs in the new order
    course.tabs = reordered_tabs
    modulestore('direct').update_metadata(course.location, own_metadata(course))
    return HttpResponse()


@login_required
@ensure_csrf_cookie
def edit_tabs(request, org, course, coursename):
    location = ['i4x', org, course, 'course', coursename]
    course_item = modulestore().get_item(location)

    # check that logged in user has permissions to this item
    if not has_access(request.user, location):
        raise PermissionDenied()

    # see tabs have been uninitialized (e.g. supporing courses created before tab support in studio)
    if course_item.tabs is None or len(course_item.tabs) == 0:
        initialize_course_tabs(course_item)

    # first get all static tabs from the tabs list
    # we do this because this is also the order in which items are displayed in the LMS
    static_tabs_refs = [t for t in course_item.tabs if t['type'] == 'static_tab']

    static_tabs = []
    for static_tab_ref in static_tabs_refs:
        static_tab_loc = Location(location)._replace(category='static_tab', name=static_tab_ref['url_slug'])
        static_tabs.append(modulestore('direct').get_item(static_tab_loc))

    components = [
        static_tab.location.url()
        for static_tab
        in static_tabs
    ]

    return render_to_response('edit-tabs.html', {
        'active_tab': 'pages',
        'context_course': course_item,
        'components': components
    })


def not_found(request):
    return render_to_response('error.html', {'error': '404'})


def server_error(request):
    return render_to_response('error.html', {'error': '500'})


@login_required
@ensure_csrf_cookie
def course_info(request, org, course, name, provided_id=None):
    """
    Send models and views as well as html for editing the course info to the client.

    org, course, name: Attributes of the Location for the item to edit
    """
    location = get_location_and_verify_access(request, org, course, name)

    course_module = modulestore().get_item(location)

    # get current updates
    location = ['i4x', org, course, 'course_info', "updates"]

    return render_to_response('course_info.html', {
        'active_tab': 'courseinfo-tab',
        'context_course': course_module,
        'url_base': "/" + org + "/" + course + "/",
        'course_updates': json.dumps(get_course_updates(location)),
        'handouts_location': Location(['i4x', org, course, 'course_info', 'handouts']).url()
    })


@expect_json
@login_required
@ensure_csrf_cookie
def course_info_updates(request, org, course, provided_id=None):
    """
    restful CRUD operations on course_info updates.

    org, course: Attributes of the Location for the item to edit
    provided_id should be none if it's new (create) and a composite of the update db id + index otherwise.
    """
    # ??? No way to check for access permission afaik
    # get current updates
    location = ['i4x', org, course, 'course_info', "updates"]

    # Hmmm, provided_id is coming as empty string on create whereas I believe it used to be None :-(
    # Possibly due to my removing the seemingly redundant pattern in urls.py
    if provided_id == '':
        provided_id = None

    # check that logged in user has permissions to this item
    if not has_access(request.user, location):
        raise PermissionDenied()

    real_method = get_request_method(request)

    if request.method == 'GET':
        return HttpResponse(json.dumps(get_course_updates(location)),
                            mimetype="application/json")
    elif real_method == 'DELETE':
        try:
            return HttpResponse(json.dumps(delete_course_update(location,
                                request.POST, provided_id)), mimetype="application/json")
        except:
            return HttpResponseBadRequest("Failed to delete",
                                          content_type="text/plain")
    elif request.method == 'POST':
        try:
            return HttpResponse(json.dumps(update_course_updates(location,
                                request.POST, provided_id)), mimetype="application/json")
        except:
            return HttpResponseBadRequest("Failed to save",
                                          content_type="text/plain")


@expect_json
@login_required
@ensure_csrf_cookie
def module_info(request, module_location):
    location = Location(module_location)

    # check that logged in user has permissions to this item
    if not has_access(request.user, location):
        raise PermissionDenied()

    real_method = get_request_method(request)

    rewrite_static_links = request.GET.get('rewrite_url_links', 'True') in ['True', 'true']
    logging.debug('rewrite_static_links = {0} {1}'.format(request.GET.get('rewrite_url_links', 'False'), rewrite_static_links))

    # check that logged in user has permissions to this item
    if not has_access(request.user, location):
        raise PermissionDenied()

    if real_method == 'GET':
        return HttpResponse(json.dumps(get_module_info(get_modulestore(location), location, rewrite_static_links=rewrite_static_links)), mimetype="application/json")
    elif real_method == 'POST' or real_method == 'PUT':
        return HttpResponse(json.dumps(set_module_info(get_modulestore(location), location, request.POST)), mimetype="application/json")
    else:
        return HttpResponseBadRequest()


@login_required
@ensure_csrf_cookie
def get_course_settings(request, org, course, name):
    """
    Send models and views as well as html for editing the course settings to the client.

    org, course, name: Attributes of the Location for the item to edit
    """
    location = get_location_and_verify_access(request, org, course, name)

    course_module = modulestore().get_item(location)

    return render_to_response('settings.html', {
        'context_course': course_module,
        'course_location': location,
        'details_url': reverse(course_settings_updates,
                               kwargs={"org": org,
                                       "course": course,
                                       "name": name,
                                       "section": "details"})
    })


@login_required
@ensure_csrf_cookie
def course_config_graders_page(request, org, course, name):
    """
    Send models and views as well as html for editing the course settings to the client.

    org, course, name: Attributes of the Location for the item to edit
    """
    location = get_location_and_verify_access(request, org, course, name)

    course_module = modulestore().get_item(location)
    course_details = CourseGradingModel.fetch(location)

    return render_to_response('settings_graders.html', {
        'context_course': course_module,
        'course_location': location,
        'course_details': json.dumps(course_details, cls=CourseSettingsEncoder)
    })


@login_required
@ensure_csrf_cookie
def course_config_advanced_page(request, org, course, name):
    """
    Send models and views as well as html for editing the advanced course settings to the client.

    org, course, name: Attributes of the Location for the item to edit
    """
    location = get_location_and_verify_access(request, org, course, name)

    course_module = modulestore().get_item(location)

    return render_to_response('settings_advanced.html', {
        'context_course': course_module,
        'course_location': location,
        'advanced_dict': json.dumps(CourseMetadata.fetch(location)),
    })


@expect_json
@login_required
@ensure_csrf_cookie
def course_settings_updates(request, org, course, name, section):
    """
    restful CRUD operations on course settings. This differs from get_course_settings by communicating purely
    through json (not rendering any html) and handles section level operations rather than whole page.

    org, course: Attributes of the Location for the item to edit
    section: one of details, faculty, grading, problems, discussions
    """
    get_location_and_verify_access(request, org, course, name)

    if section == 'details':
        manager = CourseDetails
    elif section == 'grading':
        manager = CourseGradingModel
    else:
        return

    if request.method == 'GET':
        # Cannot just do a get w/o knowing the course name :-(
        return HttpResponse(json.dumps(manager.fetch(Location(['i4x', org, course, 'course', name])), cls=CourseSettingsEncoder),
                            mimetype="application/json")
    elif request.method == 'POST':  # post or put, doesn't matter.
        return HttpResponse(json.dumps(manager.update_from_json(request.POST), cls=CourseSettingsEncoder),
                            mimetype="application/json")


@expect_json
@login_required
@ensure_csrf_cookie
def course_grader_updates(request, org, course, name, grader_index=None):
    """
    restful CRUD operations on course_info updates. This differs from get_course_settings by communicating purely
    through json (not rendering any html) and handles section level operations rather than whole page.

    org, course: Attributes of the Location for the item to edit
    """

    location = get_location_and_verify_access(request, org, course, name)

    real_method = get_request_method(request)

    if real_method == 'GET':
        # Cannot just do a get w/o knowing the course name :-(
        return HttpResponse(json.dumps(CourseGradingModel.fetch_grader(Location(location), grader_index)),
                            mimetype="application/json")
    elif real_method == "DELETE":
        # ??? Should this return anything? Perhaps success fail?
        CourseGradingModel.delete_grader(Location(location), grader_index)
        return HttpResponse()
    elif request.method == 'POST':   # post or put, doesn't matter.
        return HttpResponse(json.dumps(CourseGradingModel.update_grader_from_json(Location(location), request.POST)),
                            mimetype="application/json")


# # NB: expect_json failed on ["key", "key2"] and json payload
@login_required
@ensure_csrf_cookie
def course_advanced_updates(request, org, course, name):
    """
    restful CRUD operations on metadata. The payload is a json rep of the metadata dicts. For delete, otoh,
    the payload is either a key or a list of keys to delete.

    org, course: Attributes of the Location for the item to edit
    """
    location = get_location_and_verify_access(request, org, course, name)

    real_method = get_request_method(request)

    if real_method == 'GET':
        return HttpResponse(json.dumps(CourseMetadata.fetch(location)), mimetype="application/json")
    elif real_method == 'DELETE':
        return HttpResponse(json.dumps(CourseMetadata.delete_key(location, json.loads(request.body))),
                            mimetype="application/json")
    elif real_method == 'POST' or real_method == 'PUT':
        # NOTE: request.POST is messed up because expect_json cloned_request.POST.copy() is creating a defective entry w/ the whole payload as the key
        request_body = json.loads(request.body)
        #Whether or not to filter the tabs key out of the settings metadata
        filter_tabs = True
        #Check to see if the user instantiated any advanced components.  This is a hack to add the open ended panel tab
        #to a course automatically if the user has indicated that they want to edit the combinedopenended or peergrading
        #module, and to remove it if they have removed the open ended elements.
        if ADVANCED_COMPONENT_POLICY_KEY in request_body:
            #Check to see if the user instantiated any open ended components
            found_oe_type = False
            #Get the course so that we can scrape current tabs
            course_module = modulestore().get_item(location)
            for oe_type in OPEN_ENDED_COMPONENT_TYPES:
                if oe_type in request_body[ADVANCED_COMPONENT_POLICY_KEY]:
                    #Add an open ended tab to the course if needed
                    changed, new_tabs = add_open_ended_panel_tab(course_module)
                    #If a tab has been added to the course, then send the metadata along to CourseMetadata.update_from_json
                    if changed:
                        request_body.update({'tabs': new_tabs})
                        #Indicate that tabs should not be filtered out of the metadata
                        filter_tabs = False
                    #Set this flag to avoid the open ended tab removal code below.
                    found_oe_type = True
                    break
            #If we did not find an open ended module type in the advanced settings,
            # we may need to remove the open ended tab from the course.
            if not found_oe_type:
                #Remove open ended tab to the course if needed
                changed, new_tabs = remove_open_ended_panel_tab(course_module)
                if changed:
                    request_body.update({'tabs': new_tabs})
                    #Indicate that tabs should not be filtered out of the metadata
                    filter_tabs = False
        response_json = json.dumps(CourseMetadata.update_from_json(location, request_body, filter_tabs=filter_tabs))
        return HttpResponse(response_json, mimetype="application/json")


@ensure_csrf_cookie
@login_required
def get_checklists(request, org, course, name):
    """
    Send models, views, and html for displaying the course checklists.

    org, course, name: Attributes of the Location for the item to edit
    """
    location = get_location_and_verify_access(request, org, course, name)

    modulestore = get_modulestore(location)
    course_module = modulestore.get_item(location)
    new_course_template = Location('i4x', 'edx', 'templates', 'course', 'Empty')
    template_module = modulestore.get_item(new_course_template)

    # If course was created before checklists were introduced, copy them over from the template.
    copied = False
    if not course_module.checklists:
        course_module.checklists = template_module.checklists
        copied = True

    checklists, modified = expand_checklist_action_urls(course_module)
    if copied or modified:
        modulestore.update_metadata(location, own_metadata(course_module))
    return render_to_response('checklists.html',
                              {
                                  'context_course': course_module,
                                  'checklists': checklists
                              })


@ensure_csrf_cookie
@login_required
def update_checklist(request, org, course, name, checklist_index=None):
    """
    restful CRUD operations on course checklists. The payload is a json rep of
    the modified checklist. For PUT or POST requests, the index of the
    checklist being modified must be included; the returned payload will
    be just that one checklist. For GET requests, the returned payload
    is a json representation of the list of all checklists.

    org, course, name: Attributes of the Location for the item to edit
    """
    location = get_location_and_verify_access(request, org, course, name)
    modulestore = get_modulestore(location)
    course_module = modulestore.get_item(location)

    real_method = get_request_method(request)
    if real_method == 'POST' or real_method == 'PUT':
        if checklist_index is not None and 0 <= int(checklist_index) < len(course_module.checklists):
            index = int(checklist_index)
            course_module.checklists[index] = json.loads(request.body)
            checklists, modified = expand_checklist_action_urls(course_module)
            modulestore.update_metadata(location, own_metadata(course_module))
            return HttpResponse(json.dumps(checklists[index]), mimetype="application/json")
        else:
            return HttpResponseBadRequest(
                "Could not save checklist state because the checklist index was out of range or unspecified.",
                content_type="text/plain")
    elif request.method == 'GET':
        # In the JavaScript view initialize method, we do a fetch to get all the checklists.
        checklists, modified = expand_checklist_action_urls(course_module)
        if modified:
            modulestore.update_metadata(location, own_metadata(course_module))
        return HttpResponse(json.dumps(checklists), mimetype="application/json")
    else:
        return HttpResponseBadRequest("Unsupported request.", content_type="text/plain")


def expand_checklist_action_urls(course_module):
    """
    Gets the checklists out of the course module and expands their action urls
    if they have not yet been expanded.

    Returns the checklists with modified urls, as well as a boolean
    indicating whether or not the checklists were modified.
    """
    checklists = course_module.checklists
    modified = False
    for checklist in checklists:
        if not checklist.get('action_urls_expanded', False):
            for item in checklist.get('items'):
                item['action_url'] = get_url_reverse(item.get('action_url'), course_module)
            checklist['action_urls_expanded'] = True
            modified = True

    return checklists, modified


@login_required
@ensure_csrf_cookie
def asset_index(request, org, course, name):
    """
    Display an editable asset library

    org, course, name: Attributes of the Location for the item to edit
    """
    location = get_location_and_verify_access(request, org, course, name)

    upload_asset_callback_url = reverse('upload_asset', kwargs={
        'org': org,
        'course': course,
        'coursename': name
    })

    course_module = modulestore().get_item(location)

    course_reference = StaticContent.compute_location(org, course, name)
    assets = contentstore().get_all_content_for_course(course_reference)

    # sort in reverse upload date order
    assets = sorted(assets, key=lambda asset: asset['uploadDate'], reverse=True)

    asset_display = []
    for asset in assets:
        id = asset['_id']
        display_info = {}
        display_info['displayname'] = asset['displayname']
        display_info['uploadDate'] = get_default_time_display(asset['uploadDate'].timetuple())

        asset_location = StaticContent.compute_location(id['org'], id['course'], id['name'])
        display_info['url'] = StaticContent.get_url_path_from_location(asset_location)

        # note, due to the schema change we may not have a 'thumbnail_location' in the result set
        _thumbnail_location = asset.get('thumbnail_location', None)
        thumbnail_location = Location(_thumbnail_location) if _thumbnail_location is not None else None
        display_info['thumb_url'] = StaticContent.get_url_path_from_location(thumbnail_location) if thumbnail_location is not None else None

        asset_display.append(display_info)

    return render_to_response('asset_index.html', {
        'active_tab': 'assets',
        'context_course': course_module,
        'assets': asset_display,
        'upload_asset_callback_url': upload_asset_callback_url
    })


# points to the temporary edge page
def edge(request):
    return render_to_response('university_profiles/edge.html', {})


@login_required
@expect_json
def create_new_course(request):

    if settings.MITX_FEATURES.get('DISABLE_COURSE_CREATION', False) and not request.user.is_staff:
        raise PermissionDenied()

    # This logic is repeated in xmodule/modulestore/tests/factories.py
    # so if you change anything here, you need to also change it there.
    # TODO: write a test that creates two courses, one with the factory and
    # the other with this method, then compare them to make sure they are
    # equivalent.
    template = Location(request.POST['template'])
    org = request.POST.get('org')
    number = request.POST.get('number')
    display_name = request.POST.get('display_name')

    try:
        dest_location = Location('i4x', org, number, 'course', Location.clean(display_name))
    except InvalidLocationError as e:
        return HttpResponse(json.dumps({'ErrMsg': "Unable to create course '" + display_name + "'.\n\n" + e.message}))

    # see if the course already exists
    existing_course = None
    try:
        existing_course = modulestore('direct').get_item(dest_location)
    except ItemNotFoundError:
        pass

    if existing_course is not None:
        return HttpResponse(json.dumps({'ErrMsg': 'There is already a course defined with this name.'}))

    course_search_location = ['i4x', dest_location.org, dest_location.course, 'course', None]
    courses = modulestore().get_items(course_search_location)

    if len(courses) > 0:
        return HttpResponse(json.dumps({'ErrMsg': 'There is already a course defined with the same organization and course number.'}))

    new_course = modulestore('direct').clone_item(template, dest_location)

    if display_name is not None:
        new_course.display_name = display_name

    # set a default start date to now
    new_course.start = time.gmtime()

    initialize_course_tabs(new_course)

    create_all_course_groups(request.user, new_course.location)

    return HttpResponse(json.dumps({'id': new_course.location.url()}))


def initialize_course_tabs(course):
    # set up the default tabs
    # I've added this because when we add static tabs, the LMS either expects a None for the tabs list or
    # at least a list populated with the minimal times
    # @TODO: I don't like the fact that the presentation tier is away of these data related constraints, let's find a better
    # place for this. Also rather than using a simple list of dictionaries a nice class model would be helpful here

    # This logic is repeated in xmodule/modulestore/tests/factories.py
    # so if you change anything here, you need to also change it there.
    course.tabs = [{"type": "courseware"},
                   {"type": "course_info", "name": "Course Info"},
                   {"type": "discussion", "name": "Discussion"},
                   {"type": "wiki", "name": "Wiki"},
                   {"type": "progress", "name": "Progress"}]

    modulestore('direct').update_metadata(course.location.url(), own_metadata(course))


@ensure_csrf_cookie
@login_required
def import_course(request, org, course, name):

    location = get_location_and_verify_access(request, org, course, name)

    if request.method == 'POST':
        filename = request.FILES['course-data'].name

        if not filename.endswith('.tar.gz'):
            return HttpResponse(json.dumps({'ErrMsg': 'We only support uploading a .tar.gz file.'}))

        data_root = path(settings.GITHUB_REPO_ROOT)

        course_subdir = "{0}-{1}-{2}".format(org, course, name)
        course_dir = data_root / course_subdir
        if not course_dir.isdir():
            os.mkdir(course_dir)

        temp_filepath = course_dir / filename

        logging.debug('importing course to {0}'.format(temp_filepath))

        # stream out the uploaded files in chunks to disk
        temp_file = open(temp_filepath, 'wb+')
        for chunk in request.FILES['course-data'].chunks():
            temp_file.write(chunk)
        temp_file.close()

        tf = tarfile.open(temp_filepath)
        tf.extractall(course_dir + '/')

        # find the 'course.xml' file

        for r, d, f in os.walk(course_dir):
            for files in f:
                if files == 'course.xml':
                    break
            if files == 'course.xml':
                break

        if files != 'course.xml':
            return HttpResponse(json.dumps({'ErrMsg': 'Could not find the course.xml file in the package.'}))

        logging.debug('found course.xml at {0}'.format(r))

        if r != course_dir:
            for fname in os.listdir(r):
                shutil.move(r / fname, course_dir)

        module_store, course_items = import_from_xml(modulestore('direct'), settings.GITHUB_REPO_ROOT,
                                                     [course_subdir], load_error_modules=False,
                                                     static_content_store=contentstore(),
                                                     target_location_namespace=Location(location),
                                                     draft_store=modulestore())

        # we can blow this away when we're done importing.
        shutil.rmtree(course_dir)

        logging.debug('new course at {0}'.format(course_items[0].location))

        create_all_course_groups(request.user, course_items[0].location)

        return HttpResponse(json.dumps({'Status': 'OK'}))
    else:
        course_module = modulestore().get_item(location)

        return render_to_response('import.html', {
            'context_course': course_module,
            'active_tab': 'import',
            'successful_import_redirect_url': get_url_reverse('CourseOutline', course_module)
        })


@ensure_csrf_cookie
@login_required
def generate_export_course(request, org, course, name):
    location = get_location_and_verify_access(request, org, course, name)

    loc = Location(location)
    export_file = NamedTemporaryFile(prefix=name + '.', suffix=".tar.gz")

    root_dir = path(mkdtemp())

    # export out to a tempdir

    logging.debug('root = {0}'.format(root_dir))

    export_to_xml(modulestore('direct'), contentstore(), loc, root_dir, name, modulestore())
    #filename = root_dir / name + '.tar.gz'

    logging.debug('tar file being generated at {0}'.format(export_file.name))
    tf = tarfile.open(name=export_file.name, mode='w:gz')
    tf.add(root_dir / name, arcname=name)
    tf.close()

    # remove temp dir
    shutil.rmtree(root_dir / name)

    wrapper = FileWrapper(export_file)
    response = HttpResponse(wrapper, content_type='application/x-tgz')
    response['Content-Disposition'] = 'attachment; filename=%s' % os.path.basename(export_file.name)
    response['Content-Length'] = os.path.getsize(export_file.name)
    return response


@ensure_csrf_cookie
@login_required
def export_course(request, org, course, name):

    location = get_location_and_verify_access(request, org, course, name)

    course_module = modulestore().get_item(location)

    return render_to_response('export.html', {
        'context_course': course_module,
        'active_tab': 'export',
        'successful_import_redirect_url': ''
    })


def event(request):
    '''
    A noop to swallow the analytics call so that cms methods don't spook and poor developers looking at
    console logs don't get distracted :-)
    '''
    return HttpResponse(True)


<<<<<<< HEAD
@ensure_csrf_cookie
@login_required
def get_module_source_metadata(request, module_location):
    """
    Return source for module from module metadata, if it exists (and if user
    has suitable access permissions).  This is used for client downloading
    the source file, eg the word-format source for a problem, to edit.
    """
    location = Location(module_location)
    
    # check that logged in user has permissions to this item
    if not has_access(request.user, location):
        raise PermissionDenied()

    item_module = modulestore().get_item(location)

    metadata = item_module.metadata
    if 'source_code' not in metadata:
        return HttpResponseBadRequest

    scode = metadata['source_code']
    encoding = metadata.get('source_code_encoding','')
    if 'base64' in encoding:
        scode = base64.b64decode(scode)
    if 'gzip' in encoding:
        scode = gzip.GzipFile(fileobj=StringIO(scode)).read()
    mimetype = metadata.get('source_code_mimetype','application/msword')
    fn = metadata.get('display_name','problem.doc')
    #if not fn.endswith('.rtf'):
    #    fn += '.rtf'
    response = HttpResponse(mimetype=mimetype)
    response['Content-Disposition'] = 'attachment; filename=%s' % fn
    
    response.write(scode)
    return response


@ensure_csrf_cookie
@login_required
def save_module_source_metadata(request, module_location):
    """
    save metadata source_code for a specified problem.
    """
    location = Location(module_location)
    
=======
def render_404(request):
    return HttpResponseNotFound(render_to_string('404.html', {}))


def render_500(request):
    return HttpResponseServerError(render_to_string('500.html', {}))


def get_location_and_verify_access(request, org, course, name):
    """
    Create the location tuple verify that the user has permissions
    to view the location. Returns the location.
    """
    location = ['i4x', org, course, 'course', name]

>>>>>>> 260dc84f
    # check that logged in user has permissions to this item
    if not has_access(request.user, location):
        raise PermissionDenied()

<<<<<<< HEAD
    item_module = modulestore().get_item(location)

    metadata = item_module.metadata

    scode_file = request.FILES.get('source_code','')
    if not scode_file:
        log.debug('Error, missing source_code in POST')
        return HttpResponseBadRequest

    # use specified source code encoding
    encoding = metadata.get('source_code_encoding','')
    
    scode = scode_file.read()
    log.debug('scode len=%d' % len(scode))


    if 'gzip' in encoding:
        hdr = scode[:2]
        if [ord(hdr[x]) for x in range(2)]==[31,139]:
            log.debug("input already gzipped!")
        else:
            buf = StringIO()
            gzip.GzipFile(fileobj=buf,mode='w').write(scode)
            scode = buf.getvalue()

    if 'base64' in encoding:
        scode = base64.b64encode(scode)
    
    metadata['source_code'] = scode

    # commit to datastore
    store = get_modulestore(Location(module_location));
    store.update_metadata(module_location, metadata)

    log.debug('save_module_source_metadata succeeded, len=%d' % len(scode))

    return HttpResponse(json.dumps({'Status': 'OK'}))
    

@ensure_csrf_cookie
@login_required
def save_module_source_images(request, module_location):
    """
    Save images for a specific problem module by uploading them as assets.
    The images are provided in a POST as a json array of 
       {'imurl': ..., 'imdata': ..., 'imfn': ...}
    dicts.  The imdata is base64 encoded.  imfn is the image filename (local
    to this specific problem, eg fig001.png).  imurl is the url used in the
    xml definition (prior to substitution by the c4x url location).
    """
    location = Location(module_location)
    
    # check that logged in user has permissions to this item
    if not has_access(request.user, location):
        raise PermissionDenied()

    item_module = modulestore().get_item(location)
    metadata = item_module.metadata

    ## TODO: we need a smarter way to figure out what course an item is in
    #for course in modulestore().get_courses():
    #    if (course.location.org == item.location.org and
    #        course.location.course == item.location.course):
    #        break
    #
    #coursename = course.location.name

    if (0):
        log.debug('-----------------------------------------------------------------------------')
        log.debug('body:')
        log.debug(request.body)
        log.debug('-----------------------------------------------------------------------------')

    imtabs = json.loads(request.body).get('images')
    immap = []
    
    for imtab in imtabs:
        imfn = imtab['imfn']
        filedata = base64.b64decode(imtab['imdata'])
        mime_type = imtab['imtype']

        filename = "%s-%s-%s" % (metadata.get('display_name','problem'),location.name, imfn)

        content_loc = StaticContent.compute_location(location.org, location.course, filename)
        content = StaticContent(content_loc, filename, mime_type, filedata)

        # first let's save a thumbnail so we can get back a thumbnail location
        (thumbnail_content, thumbnail_location) = contentstore().generate_thumbnail(content)

        # delete cached thumbnail even if one couldn't be created this time (else the old thumbnail will continue to show)
        del_cached_content(thumbnail_location)
        # now store thumbnail location only if we could create it
        if thumbnail_content is not None:
            content.thumbnail_location = thumbnail_location

        # then commit the content 
        contentstore().save(content)
        del_cached_content(content.location)
        
        immap.append(dict(imurl=imtab['imurl'], 
                            conurl=StaticContent.get_url_path_from_location(content.location)))

    log.debug('save_module_source_images immap=%s' % immap)
    return HttpResponse(json.dumps(immap))
    
=======
    return location


def get_request_method(request):
    """
    Using HTTP_X_HTTP_METHOD_OVERRIDE, in the request metadata, determine
    what type of request came from the client, and return it.
    """
    # NB: we're setting Backbone.emulateHTTP to true on the client so everything comes as a post!!!
    if request.method == 'POST' and 'HTTP_X_HTTP_METHOD_OVERRIDE' in request.META:
        real_method = request.META['HTTP_X_HTTP_METHOD_OVERRIDE']
    else:
        real_method = request.method

    return real_method
>>>>>>> 260dc84f
<|MERGE_RESOLUTION|>--- conflicted
+++ resolved
@@ -1,6 +1,4 @@
 from util.json_request import expect_json
-import base64
-import gzip
 import json
 import logging
 import os
@@ -11,7 +9,6 @@
 from collections import defaultdict
 from uuid import uuid4
 from path import path
-from StringIO import StringIO
 from xmodule.modulestore.xml_exporter import export_to_xml
 from tempfile import mkdtemp
 from django.core.servers.basehttp import FileWrapper
@@ -1660,180 +1657,25 @@
     return HttpResponse(True)
 
 
-<<<<<<< HEAD
-@ensure_csrf_cookie
-@login_required
-def get_module_source_metadata(request, module_location):
-    """
-    Return source for module from module metadata, if it exists (and if user
-    has suitable access permissions).  This is used for client downloading
-    the source file, eg the word-format source for a problem, to edit.
-    """
-    location = Location(module_location)
-    
+def render_404(request):
+    return HttpResponseNotFound(render_to_string('404.html', {}))
+
+
+def render_500(request):
+    return HttpResponseServerError(render_to_string('500.html', {}))
+
+
+def get_location_and_verify_access(request, org, course, name):
+    """
+    Create the location tuple verify that the user has permissions
+    to view the location. Returns the location.
+    """
+    location = ['i4x', org, course, 'course', name]
+
     # check that logged in user has permissions to this item
     if not has_access(request.user, location):
         raise PermissionDenied()
 
-    item_module = modulestore().get_item(location)
-
-    metadata = item_module.metadata
-    if 'source_code' not in metadata:
-        return HttpResponseBadRequest
-
-    scode = metadata['source_code']
-    encoding = metadata.get('source_code_encoding','')
-    if 'base64' in encoding:
-        scode = base64.b64decode(scode)
-    if 'gzip' in encoding:
-        scode = gzip.GzipFile(fileobj=StringIO(scode)).read()
-    mimetype = metadata.get('source_code_mimetype','application/msword')
-    fn = metadata.get('display_name','problem.doc')
-    #if not fn.endswith('.rtf'):
-    #    fn += '.rtf'
-    response = HttpResponse(mimetype=mimetype)
-    response['Content-Disposition'] = 'attachment; filename=%s' % fn
-    
-    response.write(scode)
-    return response
-
-
-@ensure_csrf_cookie
-@login_required
-def save_module_source_metadata(request, module_location):
-    """
-    save metadata source_code for a specified problem.
-    """
-    location = Location(module_location)
-    
-=======
-def render_404(request):
-    return HttpResponseNotFound(render_to_string('404.html', {}))
-
-
-def render_500(request):
-    return HttpResponseServerError(render_to_string('500.html', {}))
-
-
-def get_location_and_verify_access(request, org, course, name):
-    """
-    Create the location tuple verify that the user has permissions
-    to view the location. Returns the location.
-    """
-    location = ['i4x', org, course, 'course', name]
-
->>>>>>> 260dc84f
-    # check that logged in user has permissions to this item
-    if not has_access(request.user, location):
-        raise PermissionDenied()
-
-<<<<<<< HEAD
-    item_module = modulestore().get_item(location)
-
-    metadata = item_module.metadata
-
-    scode_file = request.FILES.get('source_code','')
-    if not scode_file:
-        log.debug('Error, missing source_code in POST')
-        return HttpResponseBadRequest
-
-    # use specified source code encoding
-    encoding = metadata.get('source_code_encoding','')
-    
-    scode = scode_file.read()
-    log.debug('scode len=%d' % len(scode))
-
-
-    if 'gzip' in encoding:
-        hdr = scode[:2]
-        if [ord(hdr[x]) for x in range(2)]==[31,139]:
-            log.debug("input already gzipped!")
-        else:
-            buf = StringIO()
-            gzip.GzipFile(fileobj=buf,mode='w').write(scode)
-            scode = buf.getvalue()
-
-    if 'base64' in encoding:
-        scode = base64.b64encode(scode)
-    
-    metadata['source_code'] = scode
-
-    # commit to datastore
-    store = get_modulestore(Location(module_location));
-    store.update_metadata(module_location, metadata)
-
-    log.debug('save_module_source_metadata succeeded, len=%d' % len(scode))
-
-    return HttpResponse(json.dumps({'Status': 'OK'}))
-    
-
-@ensure_csrf_cookie
-@login_required
-def save_module_source_images(request, module_location):
-    """
-    Save images for a specific problem module by uploading them as assets.
-    The images are provided in a POST as a json array of 
-       {'imurl': ..., 'imdata': ..., 'imfn': ...}
-    dicts.  The imdata is base64 encoded.  imfn is the image filename (local
-    to this specific problem, eg fig001.png).  imurl is the url used in the
-    xml definition (prior to substitution by the c4x url location).
-    """
-    location = Location(module_location)
-    
-    # check that logged in user has permissions to this item
-    if not has_access(request.user, location):
-        raise PermissionDenied()
-
-    item_module = modulestore().get_item(location)
-    metadata = item_module.metadata
-
-    ## TODO: we need a smarter way to figure out what course an item is in
-    #for course in modulestore().get_courses():
-    #    if (course.location.org == item.location.org and
-    #        course.location.course == item.location.course):
-    #        break
-    #
-    #coursename = course.location.name
-
-    if (0):
-        log.debug('-----------------------------------------------------------------------------')
-        log.debug('body:')
-        log.debug(request.body)
-        log.debug('-----------------------------------------------------------------------------')
-
-    imtabs = json.loads(request.body).get('images')
-    immap = []
-    
-    for imtab in imtabs:
-        imfn = imtab['imfn']
-        filedata = base64.b64decode(imtab['imdata'])
-        mime_type = imtab['imtype']
-
-        filename = "%s-%s-%s" % (metadata.get('display_name','problem'),location.name, imfn)
-
-        content_loc = StaticContent.compute_location(location.org, location.course, filename)
-        content = StaticContent(content_loc, filename, mime_type, filedata)
-
-        # first let's save a thumbnail so we can get back a thumbnail location
-        (thumbnail_content, thumbnail_location) = contentstore().generate_thumbnail(content)
-
-        # delete cached thumbnail even if one couldn't be created this time (else the old thumbnail will continue to show)
-        del_cached_content(thumbnail_location)
-        # now store thumbnail location only if we could create it
-        if thumbnail_content is not None:
-            content.thumbnail_location = thumbnail_location
-
-        # then commit the content 
-        contentstore().save(content)
-        del_cached_content(content.location)
-        
-        immap.append(dict(imurl=imtab['imurl'], 
-                            conurl=StaticContent.get_url_path_from_location(content.location)))
-
-    log.debug('save_module_source_images immap=%s' % immap)
-    return HttpResponse(json.dumps(immap))
-    
-=======
     return location
 
 
@@ -1848,5 +1690,4 @@
     else:
         real_method = request.method
 
-    return real_method
->>>>>>> 260dc84f
+    return real_method