--- conflicted
+++ resolved
@@ -8,11 +8,14 @@
 
     <ul>
       % for section in chapter['sections']:
-<<<<<<< HEAD
-          <li class="${"active" if section.get('active') else ""} ${"started" if section.get('started') else ""}">
-=======
-          <li class="${'active' if 'active' in section and section['active'] else ''} ${'graded'  if 'graded' in section and section['graded'] else ''}">
->>>>>>> 41b0eb9d
+
+      <%
+        css_class = ' '.join(['active' if section.get('active') else '',
+                              'started' if section.get('started') else '',
+                              'graded' if 'graded' in section and section['graded'] else ''])
+      %>
+      
+          <li class="${css_class}">
             <a href="${reverse('courseware_section', args=[course_id, chapter['url_name'], section['url_name']])}">
               <p>${section['display_name']}</p>
               <p class="subtitle">${section['format']} ${"due " + section['due'] if 'due' in section and section['due'] != '' else ''}</p>
