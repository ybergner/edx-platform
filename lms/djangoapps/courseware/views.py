--- conflicted
+++ resolved
@@ -124,16 +124,8 @@
 
         Returns (initialization_javascript, content)'''
 
-<<<<<<< HEAD
     # TODO (cpennington): do the right thing with courses
     toc = toc_for_course(request.user, request, course, chapter, section)
-=======
-    if not course:
-        course = settings.COURSE_DEFAULT.replace('_',' ')
-
-    course_location = multicourse_settings.get_course_location(course)
-    toc = toc_for_course(request.user, request, course_location, chapter, section)
->>>>>>> b73b9ee3
 
     active_chapter = 1
     for i in range(len(toc)):
@@ -149,27 +141,6 @@
     return render_to_string('accordion.html', context)
 
 
-<<<<<<< HEAD
-=======
-def get_course(request, course):
-    ''' Figure out what the correct course is.
-
-    Needed to preserve backwards compatibility with non-multi-course version.
-    TODO: Can this go away once multicourse becomes standard?
-    '''
-
-    if course == None:
-        if not settings.ENABLE_MULTICOURSE:
-            course = settings.COURSE_DEFAULT
-        elif 'coursename' in request.session:
-            # use multicourse_settings, so that settings.COURSE_TITLE is set properly
-            course = multicourse_settings.get_coursename_from_request(request)
-        else:
-            course = settings.COURSE_DEFAULT
-    return course
-
-
->>>>>>> b73b9ee3
 @ensure_csrf_cookie
 @cache_control(no_cache=True, no_store=True, must_revalidate=True)
 def index(request, course_id=None, chapter=None, section=None,
@@ -201,33 +172,6 @@
     course_location = CourseDescriptor.id_to_location(course_id)
     course = modulestore().get_item(course_location)
 
-<<<<<<< HEAD
-    if not settings.COURSEWARE_ENABLED:
-        return redirect('/')
-
-=======
-    course = clean(get_course(request, course))
-    if not multicourse_settings.is_valid_course(course):
-        log.debug('Course %s is not valid' % course)
-        return redirect('/')
-
-    # keep track of current course being viewed in django's request.session
-    request.session['coursename'] = course
-
-    # get default chapter & section from multicourse settings, if not provided
-    if chapter is None:
-        defchapter = multicourse_settings.get_course_default_chapter(course)
-        defsection = multicourse_settings.get_course_default_section(course)
-        if defchapter and defsection:
-            # jump there using redirect, so the user gets the right URL in their browser
-            newurl = '%s/courseware/%s/%s/%s/' % (settings.MITX_ROOT_URL,
-                                                  get_course(request, course).replace(' ','_'),
-                                                  defchapter,
-                                                  defsection)
-            log.debug('redirecting to %s' % newurl)
-            return redirect(newurl)
-
->>>>>>> b73b9ee3
     chapter = clean(chapter)
     section = clean(section)
 
@@ -236,14 +180,9 @@
 
     context = {
         'csrf': csrf(request)['csrf_token'],
-<<<<<<< HEAD
         'accordion': render_accordion(request, course, chapter, section),
         'COURSE_TITLE': course.title,
         'course': course,
-=======
-        'accordion': render_accordion(request, course, chapter, section),	# triggers course load!
-        'COURSE_TITLE': multicourse_settings.get_course_title(course),
->>>>>>> b73b9ee3
         'init': '',
         'content': ''
     }
